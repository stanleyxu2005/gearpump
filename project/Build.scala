import sbt.Keys._
import sbt._
import xerial.sbt.Pack._

import scala.collection.immutable.Map.WithDefault

object Build extends sbt.Build {


  class DefaultValueMap[+B](value : B) extends WithDefault[String, B](null, (key) => value) {
    override def get(key: String) = Some(value)
  }
  
  val akkaVersion = "2.3.5"
  val kyroVersion = "0.3.2"
  val codahaleVersion = "3.0.2"
  val commonsLangVersion = "3.3.2"
  val commonsHttpVersion = "3.1"
  val gearPumpVersion = "0.1"
  val dataReplicationVersion = "0.4"
  val hadoopVersion = "2.4.1"
  val jgraphtVersion = "0.9.0"
  val json4sVersion = "3.2.10"
  val kafkaVersion = "0.8.1.1"
  val slf4jVersion = "1.7.5"
  val scalaVersionNumber = "2.10.4"
  val sprayVersion = "1.3.1"
  val sprayJsonVersion = "1.2.6"
  val spraySwaggerVersion = "0.4.3"
  val swaggerUiVersion = "2.0.21"

  val commonSettings = Defaults.defaultSettings ++ packAutoSettings ++
    Seq(
      scalaVersion := scalaVersionNumber,
      version := gearPumpVersion,
      organization := "com.github.intel-hadoop",
      crossPaths := false,
      scalacOptions ++= Seq(
        "-Yclosure-elim",
        "-Yinline"
      ),
      packResourceDir := Map(baseDirectory.value / "conf" -> "conf"),
      packExtraClasspath := new DefaultValueMap(Seq("${PROG_HOME}/conf"))
  )

  lazy val root = Project(
    id = "gearpump",
    base = file("."),
    settings = commonSettings ++ 
      Seq(
        resolvers ++= Seq(
          "maven-repo" at "http://repo.maven.apache.org/maven2",
          "maven1-repo" at "http://repo1.maven.org/maven2",
          "maven2-repo" at "http://mvnrepository.com",
          "sonatype" at "https://oss.sonatype.org/content/repositories/releases",
          "clockfly" at "http://dl.bintray.com/clockfly/maven",
          "patrik" at "http://dl.bintray.com/patriknw/maven"
        )
      )
  )  dependsOn(core, streaming, examples, rest)

  lazy val core = Project(
    id = "gearpump-core",
    base = file("core"),
    settings = commonSettings  ++
    Seq(
        packResourceDir := Map(baseDirectory.value / "src/main/resources" -> "conf"),

        libraryDependencies ++= Seq(
        "org.jgrapht" % "jgrapht-core" % jgraphtVersion,
        "com.codahale.metrics" % "metrics-core" % codahaleVersion,
        "com.codahale.metrics" % "metrics-graphite" % codahaleVersion,
        "org.slf4j" % "slf4j-api" % slf4jVersion,
        "org.slf4j" % "slf4j-log4j12" % slf4jVersion,
        "org.slf4j" % "jul-to-slf4j" % slf4jVersion,
        "org.slf4j" % "jcl-over-slf4j" % slf4jVersion,
        "org.apache.commons" % "commons-lang3" % commonsLangVersion,
        "commons-httpclient" % "commons-httpclient" % commonsHttpVersion,
        "com.typesafe.akka" %% "akka-actor" % akkaVersion,
        "com.typesafe.akka" %% "akka-remote" % akkaVersion,
        "com.typesafe.akka" %% "akka-cluster" % akkaVersion,
        "com.typesafe.akka" %% "akka-contrib" % akkaVersion,
        "com.typesafe.akka" %% "akka-agent" % akkaVersion,
        "com.typesafe.akka" %% "akka-slf4j" % akkaVersion,
        "org.scala-lang" % "scala-compiler" % scalaVersionNumber,
        "com.github.romix.akka" %% "akka-kryo-serialization" % kyroVersion,
        "com.github.patriknw" %% "akka-data-replication" % dataReplicationVersion
      )
    ) 
  )

  lazy val streaming = Project(
    id = "gearpump-streaming",
    base = file("streaming"),
    settings = commonSettings
  )  dependsOn(core)
  
  lazy val examples = Project(
    id = "gearpump-examples",
    base = file("examples"),
    settings = commonSettings  ++
      Seq(
        libraryDependencies ++= Seq(
          "org.apache.hadoop" % "hadoop-common" % hadoopVersion,
          "org.apache.kafka" %% "kafka" % kafkaVersion
        )
      ) 
  ) dependsOn(streaming)

  lazy val rest = Project(
    id = "gearpump-rest",
    base = file("rest"),
    settings = commonSettings  ++
      Seq(
<<<<<<< HEAD
        packMain := Map("rest" -> "org.apache.gearpump.cluster.main.Rest"),
        packResourceDir := Map(baseDirectory.value / "src/main/resources" -> "conf"),
        packExtraClasspath := Map("rest" -> Seq(examplesClassPath)),
=======
>>>>>>> acfc9a23
        libraryDependencies ++= Seq(
          "io.spray" %%  "spray-can"       % sprayVersion,
          "io.spray" %%  "spray-routing"   % sprayVersion,
          "io.spray" %%  "spray-testkit"   % sprayVersion,
          "io.spray" %%  "spray-httpx"     % sprayVersion,
          "io.spray" %%  "spray-client"    % sprayVersion,
          "io.spray" %%  "spray-json"    % sprayJsonVersion,
          "com.gettyimages" %% "spray-swagger" % spraySwaggerVersion excludeAll( ExclusionRule(organization = "org.json4s"), ExclusionRule(organization = "io.spray") ),
          "org.json4s" %% "json4s-jackson" % json4sVersion,
          "org.json4s" %% "json4s-native"   % json4sVersion,
          "org.webjars" % "swagger-ui" % swaggerUiVersion
        )
      ) 
  ) dependsOn(core, streaming)
}<|MERGE_RESOLUTION|>--- conflicted
+++ resolved
@@ -112,12 +112,6 @@
     base = file("rest"),
     settings = commonSettings  ++
       Seq(
-<<<<<<< HEAD
-        packMain := Map("rest" -> "org.apache.gearpump.cluster.main.Rest"),
-        packResourceDir := Map(baseDirectory.value / "src/main/resources" -> "conf"),
-        packExtraClasspath := Map("rest" -> Seq(examplesClassPath)),
-=======
->>>>>>> acfc9a23
         libraryDependencies ++= Seq(
           "io.spray" %%  "spray-can"       % sprayVersion,
           "io.spray" %%  "spray-routing"   % sprayVersion,
@@ -131,5 +125,5 @@
           "org.webjars" % "swagger-ui" % swaggerUiVersion
         )
       ) 
-  ) dependsOn(core, streaming)
+  ) dependsOn(core, streaming, examples)
 }